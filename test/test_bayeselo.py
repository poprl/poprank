--- conflicted
+++ resolved
@@ -89,11 +89,8 @@
 
         # Test that the elos of players is correct
         self.assertListEqual(results, actual_elos)
-<<<<<<< HEAD
-
-=======
         
->>>>>>> 87f1e297
+        
     def test_implementation_full_scale(self):
         """Results BayesElo gives for this file
         fixtures/shortened_games500k.pgn"""
@@ -103,11 +100,8 @@
         results_filepath: str = f"{d}/fixtures/500k_expected_results.json"
         with open(games_filepath, "r") as f:
             games = json.load(f)
-<<<<<<< HEAD
-
-=======
             
->>>>>>> 87f1e297
+            
         with open(results_filepath, "r") as f:
             expected_results_500k = json.load(f)
         actual_elos = [EloRate(x, 0) for x in expected_results_500k["ratings"]]
