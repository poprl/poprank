from math import log
from dataclasses import dataclass
from popcore import Interaction
from poprank import Rate, EloRate
from poprank.functional.wdl import windrawlose


def elo(
    players: "list[str]", interactions: "list[Interaction]",
    elos: "list[EloRate]", k_factor: float, wdl: bool = False
) -> "list[EloRate]":
    """Rates players by calculating their new elo after a set of interactions.

    Works for 2 players interactions, where each interaction can be
    a win (1, 0), a loss (0, 1) or a draw (0.5, 0.5).

    See also: :meth:`poprank.functional.elo.bayeselo`

    Args:
        players (list[str]): a list containing all unique player identifiers
        interactions (list[Interaction]): a list containing the interactions to
            get a rating from. Every interaction should be between exactly 2
            players and result in a win (1, 0), a loss (0, 1)
            or a draw (0.5, 0.5)
        elos (list[EloRate]): the initial ratings of the players
        k_factor (float): maximum possible adjustment per game. Larger means
            player rankings change faster
        wdl (bool, optional): Turn the interactions into the (1, 0), (.5, .5),
            (0, 1) format automatically. Defaults to False.
    Raises:
        ValueError: if the numbers of players and ratings don't match,
            if an interaction has the wrong number of players,
            if an interaction has the wrong number of outcomes,
            if a player that does not appear in `players`is in an
            interaction
        TypeError: Using Rate instead of EloRate

    Returns:
        list[EloRate]: the updated ratings of all players
    """

    # Checks
    if len(players) != len(elos):
        raise ValueError(f"Players and elos length mismatch\
: {len(players)} != {len(elos)}")

    for elo in elos:
        if not isinstance(elo, EloRate):
            raise TypeError("elos must be of type list[EloRate]")

    for interaction in interactions:
        if len(interaction.players) != 2 or len(interaction.outcomes) != 2:
            raise ValueError("Elo only accepts interactions involving \
both a pair of players and a pair of outcomes")

        if interaction.players[0] not in players \
           or interaction.players[1] not in players:
            raise ValueError("Players(s) in interactions absent from player \
list")

        if not wdl and (interaction.outcomes[0] not in (0, .5, 1) or
                        interaction.outcomes[1] not in (0, .5, 1) or
                        sum(interaction.outcomes) != 1):
            raise Warning("Elo takes outcomes in the (1, 0), (0, 1), (.5, .5) \
format, other values may have unspecified behavior \
(set wdl=True to automatically turn interactions \
into the windrawlose format)")

    # Calculate the expected score vs true score of all players in the given
    # set of interactions and adjust elo afterwards accordingly.
    expected_scores: "list[float]" = [.0 for player in players]
    true_scores: "list[float]" = [.0 for player in players]

    for interaction in interactions:
        id_p1 = players.index(interaction.players[0])
        id_p2 = players.index(interaction.players[1])

        expected_scores[id_p1] += elos[id_p1].expected_outcome(elos[id_p2])
        expected_scores[id_p2] += elos[id_p2].expected_outcome(elos[id_p1])

        true_scores[players.index(interaction.players[0])] += \
            interaction.outcomes[0]
        true_scores[players.index(interaction.players[1])] += \
            interaction.outcomes[1]

    if wdl:
        true_scores = [r.mu for r in
                       windrawlose(players=players,
                                   interactions=interactions,
                                   ratings=[Rate(0, 0) for p in players],
                                   win_value=1,
                                   draw_value=.5,
                                   loss_value=0)]
    # New elo values
    rates: "list[EloRate]" = \
        [EloRate(e.mu + k_factor*(true_scores[i] - expected_scores[i]), 0)
         for i, e in enumerate(elos)]

    return rates


@dataclass
class PairwiseStatistics:  # cr
    """A condensed summary of all the interactions between two players.

    Args:
        player_idx (int, optional): Id of the player. Defaults to -1.
        opponent_idx (int, optional): Id of the opponent. Defaults to -1.
        total_games (int, optional): Total number of games played.
            Defaults to 0.
        w_ij (float, optional):  # wins of player i against opponent j.
            Defaults to 0.
        d_ij (float, optional):  # draws of player i against opponent j.
            Defaults to 0.
        l_ij (float, optional):  # losses of player i against opponent j.
            Defaults to 0.
        w_ji (float, optional):  # wins of opponent j against player i.
            Defaults to 0.
        d_ji (float, optional):  # draws of opponent j against player i.
            Defaults to 0.
        l_ji (float, optional):  # losses of opponent j against player i.
            Defaults to 0.
    """

    player_idx: int = -1  # id of the player
    opponent_idx: int = -1  # id of the opponent
    total_games: int = 0  # Total number of games played
    w_ij: float = 0  # win player i against player j
    d_ij: float = 0  # draw player i against player j
    l_ij: float = 0  # loss player i against player j
    w_ji: float = 0  # win player j against player i
    d_ji: float = 0  # draw player j against player i
    l_ji: float = 0  # loss player j against player i


def count_total_opponent_games(
        player_idx: int,
        statistics: "list[list[PairwiseStatistics]]") -> int:
    """Return the sum of all games played by opponents of the player

    Args:
        player_idx (int): Id of the player
        num_opponents_per_player (list[int]): Number of opponents per player
        statistics (list[list[PairwiseStatistics]]): The array of pairwise
            statistics
    """
    return sum([opponent.total_games for opponent in statistics[player_idx]])


def find_opponent(player_idx: int,
                  opponent_idx: int,
                  num_opponents_per_player: "list[int]",
                  statistics: "list[list[PairwiseStatistics]]"
                  ) -> PairwiseStatistics:
    """Return the pairwise interaction statistics between the player and the
    opponent

    Args:
        player_idx (int): Id of the player
        opponent_idx (int): Id of the opponent
        num_opponents_per_player (list[int]): Number of opponents per player
        statistics (list[list[PairwiseStatistics]]): The array of pairwise
            statistics

    Raises:
        RuntimeError: If the opponent could not be foud
    """
    for x in range(num_opponents_per_player[player_idx]):
        if statistics[player_idx][x].opponent_idx == opponent_idx:
            return statistics[player_idx][x]
    raise RuntimeError(f"Cound not find opponent {opponent_idx} \
                       for player {player_idx}")


@dataclass
class PopulationPairwiseStatistics:  # crs
    """The pairwise statistics of an entire population

    Args:
        num_players(int): Number of players in the population
        num_opponents_per_players (list[int]): Number of opponents for
            each player
        statistics (list[list[PairwiseStatistics]]): Results for each
            pair of players

    Static Methods:
        from_interactions(
            players: 'list[str]',
            interactions: 'list[Interaction]',
            add_draw_prior: bool = True,
            draw_prior: float = 2.0
            ) -> 'PopulationPairwiseStatistics': Turn a list of interactions
                into pairwise statistics

    Instance Methods:
         add_opponent(
            player: str,
            opponent: str,
            ppcr_ids: "list[int]",
            indx: "dict[str, int]"
        ) -> None: Add an opponent to the player

        def add_prior(draw_prior: float = 2.0) -> None:
            Add prior draws to pairwise statistics
    """
    num_players: int  # Number of players in the pop
    num_opponents_per_player: "list[int]"  # nbr of opponents for each player
    statistics: "list[list[PairwiseStatistics]]"  # Results for each match

    def add_opponent(
        self,
        player: str,
        opponent: str,
        ppcr_ids: "list[int]",
        indx: "dict[str, int]"
    ) -> None:
        """Add an opponent to the player"""
        ppcr_ids[indx[player]].append(opponent)
        self.statistics[indx[player]].append(PairwiseStatistics(
            player_idx=indx[player],
            opponent_idx=indx[opponent]
        ))
        self.num_opponents_per_player[indx[player]] += 1

    def add_prior(self, draw_prior: float = 2.0) -> None:
        """Add prior draws to pairwise statistics"""
        for player, _ in enumerate(self.statistics):
            prior: float = draw_prior * 0.25 / count_total_opponent_games(
                player, self.statistics)

            for opponent in range(self.num_opponents_per_player[player]):
                cr_player = self.statistics[player][opponent]
                cr_opponent = find_opponent(
                    cr_player.opponent_idx, player,
                    self.num_opponents_per_player, self.statistics)
                this_prior: float = prior * cr_player.total_games
                cr_player.d_ij += this_prior
                cr_player.d_ji += this_prior
                cr_opponent.d_ij += this_prior
                cr_opponent.d_ji += this_prior

    @staticmethod
    def from_interactions(
        players: 'list[str]',
        interactions: 'list[Interaction]',
        add_draw_prior: bool = True,
        draw_prior: float = 2.0
    ) -> 'PopulationPairwiseStatistics':
        """Turn a list of interactions into pairwise statistics

        Args:
            players (list[str]): The list of players
            interactions (list[Interaction]): The list of interactions to
                turn into pairwise statistics.
            add_draw_prior (bool, optional): If true, draws will be added to
                pairwise statistics to avoid division by zero errors.
                Defaults to True.
            draw_prior (float, optional): Value of the draws to add.
                Defaults to 2.0.
        """

        # have fun figuring out this indexing mess :)
        num_opponents_per_player: "list[int]" = [0 for p in players]
        statistics: "list[list[PairwiseStatistics]]" = [[] for p in players]
        ppcr_ids: "list[list[str]]" = [[] for p in players]
        indx: "dict[str, int]" = {p: i for i, p in enumerate(players)}

        pps: PopulationPairwiseStatistics = PopulationPairwiseStatistics(
            num_players=len(players),
            num_opponents_per_player=num_opponents_per_player,
            statistics=statistics
        )

        for i in interactions:

            # If the players have never played together before
            if i.players[1] not in ppcr_ids[indx[i.players[0]]]:
                # Add player 1 to the list of opponents of player 0
                pps.add_opponent(i.players[0], i.players[1], ppcr_ids, indx)

                # Add player 0 to the list of opponents of player 1
                pps.add_opponent(i.players[1], i.players[0], ppcr_ids, indx)

            p1_relative_id = ppcr_ids[indx[i.players[0]]].index(i.players[1])
            p0_relative_id = ppcr_ids[indx[i.players[1]]].index(i.players[0])

            if i.outcomes[0] > i.outcomes[1]:  # White wins
                pps.statistics[indx[i.players[0]]][p1_relative_id].w_ij += 1
                pps.statistics[indx[i.players[1]]][p0_relative_id].w_ji += 1

            elif i.outcomes[0] < i.outcomes[1]:  # Black wins
                pps.statistics[indx[i.players[0]]][p1_relative_id].l_ij += 1
                pps.statistics[indx[i.players[1]]][p0_relative_id].l_ji += 1

            else:  # Draw
                pps.statistics[indx[i.players[0]]][p1_relative_id].d_ij += 1
                pps.statistics[indx[i.players[1]]][p0_relative_id].d_ji += 1

            # Update total games
            pps.statistics[indx[i.players[0]]][p1_relative_id].total_games += 1
            pps.statistics[indx[i.players[1]]][p0_relative_id].total_games += 1

        if add_draw_prior:
            pps.add_prior(draw_prior)

        return pps


class BayesEloRating:
    """Rates players by calculating their new elo using a bayeselo approach
    Given a set of interactions and initial elo ratings, uses a
    Minorization-Maximization algorithm to estimate maximum-likelihood
    ratings.
    Made to imitate https://www.remi-coulom.fr/Bayesian-Elo/

    Args:
        pairwise_stats (PopulationPairwisestatistics): The summary
            of all interactions between players
        elos (list[EloRate]): The ititial ratings of the players
        elo_advantage (float, optional): The home-field-advantage
            expressed as rating points. Defaults to 32.8.
        elo_draw (float, optional): The probability of drawing.
            Defaults to 97.3.
        base (float, optional): The base of the exponent in the elo
            formula. Defaults to 10.0
        spread (float, optional): The divisor of the exponent in the elo
            formula. Defaults to 400.0.
        home_field_bias (float, optional): _description_. Defaults to 0.0.
        draw_bias (float, optional): _description_. Defaults to 0.0.

    Methods:
        update_ratings(self) -> None: Performs one iteration of the
            Minorization-Maximization algorithm
        update_home_field_bias(self) -> float: Use interaction statistics
            to update the home_field_bias automatically
        update_draw_bias(self) -> float: Use interaction statistics to
            update the draw_bias automatically
        compute_difference(self, ratings: "list[float]",
            next_ratings: "list[float]") -> float: Compute the impact of
                the current interation on ratings
        minorize_maximize(self, learn_home_field_bias: bool,
            home_field_bias: float, learn_draw_bias: bool,
            draw_bias: float, iterations: int, tolerance: float
            ) -> None: Perform the MM algorithm for generalized
                Bradley-Terry models.
    """

    def __init__(
        self, pairwise_stats: PopulationPairwiseStatistics,
        elos: "list[EloRate]", elo_advantage: float = 32.8,
        elo_draw: float = 97.3, base=10., spread=400.,
        home_field_bias=0.0, draw_bias=0.0
    ):

        # Condensed results
        self.pairwise_stats: PopulationPairwiseStatistics = pairwise_stats
        self.elos = elos  # Players elos
        self.elo_advantage = elo_advantage  # advantage of playing white
        self.elo_draw = elo_draw  # likelihood of drawing
        self.ratings = [0. for x in range(pairwise_stats.num_players)]
        self.next_ratings = [0. for x in range(pairwise_stats.num_players)]
        self.base = base
        self.spread = spread
        self.home_field_bias: float = home_field_bias
        self.draw_bias: float = draw_bias

    def update_ratings(self) -> None:
        """Performs one iteration of the Minorization-Maximization algorithm"""
        for player in range(self.pairwise_stats.num_players-1, -1, -1):
            A: float = 0.0
            B: float = 0.0

            for opponent in range(
              self.pairwise_stats.num_opponents_per_player[player]-1, -1, -1):
                result: PairwiseStatistics = \
                    self.pairwise_stats.statistics[player][opponent]

                if result.opponent_idx > player:
                    opponent_rating = self.next_ratings[result.opponent_idx]
                else:
                    opponent_rating = self.ratings[result.opponent_idx]

                A += result.w_ij + result.d_ij + result.l_ji + result.d_ji

                B += ((result.d_ij + result.w_ij) * self.home_field_bias /
                      (self.home_field_bias * self.ratings[player] +
                      self.draw_bias * opponent_rating) +
                      (result.d_ij + result.l_ij) * self.draw_bias *
                      self.home_field_bias /
                      (self.draw_bias * self.home_field_bias *
                       self.ratings[player] +
                      opponent_rating) +
                      (result.d_ji + result.w_ji) * self.draw_bias /
                      (self.home_field_bias * opponent_rating +
                      self.draw_bias * self.ratings[player]) +
                      (result.d_ji + result.l_ji) /
                      (self.draw_bias * self.home_field_bias *
                       opponent_rating +
                      self.ratings[player]))

            self.next_ratings[player] = A / B

        self.ratings, self.next_ratings = self.next_ratings, self.ratings

    def update_home_field_bias(self) -> float:
        """Use interaction statistics to update the home_field_bias
        automatically"""
        numerator: float = 0.
        denominator: float = 0.

        for player in range(self.pairwise_stats.num_players-1, -1, -1):
            for opponent in range(
              self.pairwise_stats.num_opponents_per_player[player]-1, -1, -1):
                result = self.pairwise_stats.statistics[player][opponent]
                opponent_rating = self.ratings[result.opponent_idx]

                numerator += result.w_ij + result.d_ij
                denominator += ((result.d_ij + result.w_ij) *
                                self.ratings[player] /
                                (self.home_field_bias * self.ratings[player] +
                                self.draw_bias * opponent_rating) +
                                (result.d_ij + result.l_ij) * self.draw_bias *
                                self.ratings[player] /
                                (self.draw_bias * self.home_field_bias *
                                self.ratings[player] + opponent_rating))

        return numerator / denominator

    def update_draw_bias(self) -> float:
        """Use interaction statistics to update the draw_bias automatically"""
        numerator: float = 0.
        denominator: float = 0.

        for player in range(self.pairwise_stats.num_players-1, -1, -1):
            for opponent in range(
              self.pairwise_stats.num_opponents_per_player[player]-1, -1, -1):
                result = self.pairwise_stats.statistics[player][opponent]
                opponent_rating = self.ratings[result.opponent_idx]

                numerator += result.d_ij
                denominator += ((result.d_ij + result.w_ij) * opponent_rating /
                                (self.home_field_bias * self.ratings[player] +
                                self.draw_bias * opponent_rating) +
                                (result.d_ij + result.l_ij) *
                                self.home_field_bias *
                                self.ratings[player] /
                                (self.draw_bias * self.home_field_bias *
                                self.ratings[player] + opponent_rating))

        c: float = numerator / denominator
        return c + (c * c + 1)**0.5

    def compute_difference(self, ratings: "list[float]",
                           next_ratings: "list[float]") -> float:
        """Compute the impact of the current interation on ratings"""
        return max([abs(a-b)/(a+b) for a, b in zip(ratings, next_ratings)])

    def minorize_maximize(
        self,
        learn_home_field_bias: bool = False,
        home_field_bias: float = 1.,
        learn_draw_bias: bool = False,
        draw_bias: float = 1.,
        iterations: int = 10000,
        tolerance: float = 1e-5,
    ) -> None:
        """Perform the MM algorithm for generalized Bradley-Terry models.

        The Minorization-Maximization algorithm is performed for the number of
        specified iterations or until the changes are below the tolerance
        value, whichever comes first.
        Args:
            use_home_field_bias (bool, optional): _description_. Defaults to
                False.
            home_field_bias (float, optional): _description_. Defaults to 1.0.
            learn_draw_bias (bool, optional): _description_. Defaults to False.
            draw_bias (float, optional): _description_. Defaults to 1.0.
            iterations (int, optional): _description_. Defaults to 10000.
            tolerance (float, optional): _description_. Defaults to 1e-5.
        """

        # Set initial values
        self.home_field_bias = home_field_bias
        self.draw_bias = draw_bias
        self.ratings = [1. for p in range(self.pairwise_stats.num_players)]

        # Main MM loop
        for player in range(iterations):
            self.update_ratings()
            diff = self.compute_difference(self.ratings, self.next_ratings)

            if learn_home_field_bias:
                new_home_field_bias = self.update_home_field_bias()
                home_field_bias_diff = \
                    abs(self.home_field_bias - new_home_field_bias)
                if home_field_bias_diff > diff:
                    diff = home_field_bias_diff
                self.home_field_bias = new_home_field_bias

            if learn_draw_bias:
                new_draw_bias = self.update_draw_bias()
                draw_bias_diff = abs(self.draw_bias - new_draw_bias)
                if draw_bias_diff > diff:
                    diff = draw_bias_diff
                self.draw_bias = new_draw_bias

            if diff < tolerance:
                break

        # Convert back to Elos
        total: float = \
            sum([log(self.ratings[player], self.base) * self.spread
                 for player in range(self.pairwise_stats.num_players)])

        offset: float = -total / self.pairwise_stats.num_players

        for player in range(self.pairwise_stats.num_players-1, -1, -1):
<<<<<<< HEAD
            self.elos[player].mu = log(self.ratings[player], self.base) * \
                self.spread + offset
=======
            self.elos[player].mu = log(
                self.ratings[player], self.base) * self.spread + offset
>>>>>>> 7ef823f1

        if learn_home_field_bias:
            self.elo_advantage = \
                log(self.home_field_bias, self.base) * self.spread
        if learn_draw_bias:
            self.elo_draw = log(self.draw_bias, self.base) * self.spread

    def rescale_elos(self) -> None:
        """Rescales the elos by a common factor"""
        # EloScale # TODO: Figure out what on earth that is
        for i, e in enumerate(self.elos):
            x: float = e.base**(-self.elo_draw/e.spread)
            elo_scale: float = x * 4.0 / ((1 + x) ** 2)
            tmp_base: float = self.elos[i].base
            tmp_spread: float = self.elos[i].spread
            self.elos[i]: EloRate = EloRate(
                self.elos[i].mu * elo_scale,
                self.elos[i].std
            )
            self.elos[i].base = tmp_base
            self.elos[i].spread = tmp_spread


def bayeselo(
    players: "list[str]", interactions: "list[Interaction]",
    elos: "list[EloRate]", elo_base: float = 10., elo_spread: float = 400.,
    elo_draw: float = 97.3, elo_advantage: float = 32.8,
    iterations: int = 10000, tolerance: float = 1e-5
) -> "list[EloRate]":
    """Rates players by calculating their new elo using a bayeselo approach

    Given a set of interactions and initial elo ratings, uses a
    Minorization-Maximization algorithm to estimate maximum-likelihood
    ratings.
    The Minorization-Maximization algorithm is performed for the number of
    specified iterations or until the changes are below the tolerance
    value, whichever comes first.
    Made to imitate https://www.remi-coulom.fr/Bayesian-Elo/

    Args:
        players (list[str]): The list of all players
        interactions (list[Interactions]): The list of all interactions
        elos (list[EloRate]): The initial ratings of the players
        elo_base (float, optional): The base of the exponent in the elo
            formula. Defaults to 10.0
        elo_spread (float, optional): The divisor of the exponent in the elo
            formula. Defaults to 400.0.
        elo_draw (float, optional): The probability of drawing.
            Defaults to 97.3.
        elo_advantage (float, optional): The home-field-advantage
            expressed as rating points. Defaults to 32.8.
        iterations (int, optional): The maximum number of iterations the
            Minorization-Maximization algorithm will go through.
            Defaults to 10000.
        tolerance (float, optional): The error threshold below which the
            Minorization-Maximization algorithm stopt. Defaults to 1e-5.

    Returns:
        list[EloRate]: The updated ratings of all players
    """

    if len(players) != len(elos):
        raise ValueError(f"Players and elos length mismatch\
: {len(players)} != {len(elos)}")

    for elo in elos:
        if not isinstance(elo, EloRate):
            raise TypeError("elos must be of type list[EloRate]")

    for interaction in interactions:
        if len(interaction.players) != 2 or len(interaction.outcomes) != 2:
            raise ValueError("Bayeselo only accepts interactions involving \
both a pair of players and a pair of outcomes")

        if interaction.players[0] not in players \
           or interaction.players[1] not in players:
            raise ValueError("Players(s) in interactions absent from player \
list")

        if interaction.outcomes[0] not in (0, .5, 1) or \
           interaction.outcomes[1] not in (0, .5, 1) or \
           sum(interaction.outcomes) != 1:
            raise Warning("Bayeselo takes outcomes in the (1, 0), (0, 1), \
(.5, .5) format, other values may have unspecified behavior")

    for e in elos:
        if e.base != elo_base or e.spread != elo_spread:
            raise ValueError(f"Elos with different bases and \
spreads are not compatible (expected base {elo_base}, spread {elo_spread} but \
got base {e.base}, spread {e.spread})")

    pairwise_stats: PopulationPairwiseStatistics = \
        PopulationPairwiseStatistics.from_interactions(
            players=players,
            interactions=interactions
        )

    bt: BayesEloRating = BayesEloRating(
        pairwise_stats, elos, elo_draw=elo_draw, elo_advantage=elo_advantage,
        base=elo_base, spread=elo_spread
    )

    bt.minorize_maximize(
        learn_home_field_bias=False,
        home_field_bias=elo_base ** (elo_advantage/elo_spread),
        learn_draw_bias=False,
        draw_bias=elo_base ** (elo_draw/elo_spread),
        iterations=iterations,
        tolerance=tolerance
    )

    bt.rescale_elos()

    return bt.elos<|MERGE_RESOLUTION|>--- conflicted
+++ resolved
@@ -515,13 +515,8 @@
         offset: float = -total / self.pairwise_stats.num_players
 
         for player in range(self.pairwise_stats.num_players-1, -1, -1):
-<<<<<<< HEAD
-            self.elos[player].mu = log(self.ratings[player], self.base) * \
-                self.spread + offset
-=======
             self.elos[player].mu = log(
                 self.ratings[player], self.base) * self.spread + offset
->>>>>>> 7ef823f1
 
         if learn_home_field_bias:
             self.elo_advantage = \
