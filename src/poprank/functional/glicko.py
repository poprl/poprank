--- conflicted
+++ resolved
@@ -107,13 +107,7 @@
         list[Glicko1Rate]: the updated ratings of all players
     """
 
-<<<<<<< HEAD
-    # TODO: Add input checks
-
-    new_ratings: "list[Glicko1Rate]" = []
-=======
     new_ratings: "list[GlickoRate]" = []
->>>>>>> 7ef823f1
 
     # Update rating deviations
     for rating in ratings:
@@ -138,15 +132,6 @@
 
     for idx, rating in enumerate(players):
         # Only update if the player had interactions
-<<<<<<< HEAD
-        if d_squared[i] is not None:
-            new_rating: float = new_ratings[i].mu
-            denominator: float = (1/new_ratings[i].std**2) + 1 / d_squared[i]
-            new_rating += q/denominator * total_games_results[i]
-            new_rating_deviation: float = sqrt(1/denominator)
-            new_ratings[i].mu = new_rating
-            new_ratings[i].std = new_rating_deviation
-=======
         if skill_variances[idx] is not None:
             # NOTE: product of two Gaussians?
             new_variance = 1.0 / new_ratings[idx].std ** 2
@@ -155,7 +140,6 @@
             new_rating += q / new_variance * skill_improvements[idx]
             new_ratings[idx].mu = new_rating
             new_ratings[idx].std = sqrt(1.0 / new_variance)
->>>>>>> 7ef823f1
 
     return new_ratings
 
@@ -197,58 +181,6 @@
         list[Glicko2Rate]: the updated ratings of all players
     """
 
-<<<<<<< HEAD
-    # TODO: Add input checks
-    
-    def f(x: float, volatility: float, delta: float,
-          std: float, v: float, tau: float) -> float:
-        a = (1/2) * (exp(x)*(delta**2 - std**2 - v - exp(x)) /
-                     (std**2 + v + exp(x))**2)
-        b = (x - log(volatility**2))/tau**2
-        return a - b
-
-    # Convert the ratings into Glicko-2 scale
-    new_ratings: "list[Glicko2Rate]" = deepcopy(ratings)
-    for r in new_ratings:
-        r.mu = (r.mu - unrated_player_rate)/conversion_std
-        r.std = r.std/conversion_std
-    """new_ratings = [r._replace(mu=(r.mu - unrated_player_rate)/conversion_std,
-                              std=r.std/conversion_std) for r in new_ratings]"""
-
-    # Initialize values
-    variance: "list[float]" = [0. for p in players]
-    estimated_improvement: "list[float]" = [0. for p in players]
-    sum_match: "list[float]" = [0. for p in players]
-
-    for interaction in interactions:
-        id_player: int = players.index(interaction.players[0])
-        id_opponent: int = players.index(interaction.players[1])
-
-        # Convert outcomes into (1, 0), (0, 1), (.5, .5) format
-        if interaction.outcomes[0] > interaction.outcomes[1]:
-            match_outcome: "tuple[float]" = (1, 0)
-        elif interaction.outcomes[0] < interaction.outcomes[1]:
-            match_outcome: "tuple[float]" = (0, 1)
-        else:
-            match_outcome: "tuple[float]" = (.5, .5)
-
-        reduce_impact_player: float = \
-            Glicko2Rate.reduce_impact(new_ratings[id_opponent].std)
-        reduce_impact_opponent: float = \
-            Glicko2Rate.reduce_impact(new_ratings[id_player].std)
-
-        expected_outcome_player: float = \
-            new_ratings[id_player].expected_outcome(
-                new_ratings[id_opponent])
-        expected_outcome_opponent: float = \
-            new_ratings[id_opponent].expected_outcome(
-                new_ratings[id_player])
-
-        variance[id_player] += (reduce_impact_player**2) * \
-            expected_outcome_player * (1 - expected_outcome_player)
-        variance[id_opponent] += (reduce_impact_opponent**2) * \
-            expected_outcome_opponent * (1 - expected_outcome_opponent)
-=======
     def estimate_volatility(
         rating: Glicko2Rate, improvement: float, variance: float
     ):
@@ -259,7 +191,6 @@
             a *= 0.5
             b = (x - log(volatility**2)) / tau**2
             return a - b
->>>>>>> 7ef823f1
 
         alpha: float = log(rating.volatility ** 2)
         if improvement**2 > rating_deviation_unrated**2 + variance:
@@ -320,14 +251,6 @@
             new_mu = rating.mu
             new_volatility = rating.volatility
         else:
-<<<<<<< HEAD
-            new_std: float = 1 / sqrt(1/estimated_std**2 + 1/variance[i])
-            new_mu: float = rating.mu + new_std**2 * sum_match[i]
-
-        new_ratings[i].volatility = new_volatility
-        new_ratings[i].mu = new_mu * conversion_std + unrated_player_rate
-        new_ratings[i].std = new_std * conversion_std
-=======
             new_volatility = estimate_volatility(
                 new_ratings[idx],
                 improvement=skill_improvements[idx] * skill_variances[idx],
@@ -341,6 +264,5 @@
         new_ratings[idx].volatility = new_volatility
         new_ratings[idx].mu = new_mu * conversion_std + unrated_player_rate
         new_ratings[idx].std = new_std * conversion_std
->>>>>>> 7ef823f1
 
     return new_ratings