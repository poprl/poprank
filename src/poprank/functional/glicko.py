<<<<<<< HEAD
from copy import deepcopy
from math import sqrt, log, exp
from popcore import Interaction
from poprank import Glicko1Rate, Glicko2Rate
=======
from math import sqrt, log, exp
from typing import Tuple
from popcore import Interaction
from poprank import GlickoRate, Glicko2Rate


def _compute_skill_improvement(
    match_outcome: float, player_rating: GlickoRate,
    opponent_rating: GlickoRate
):
    # Calculate the rating adjustment for both players based on expected
    # outcome, actual outcome and rating deviation

    # Factor reducing the impact of games based on opponent rating
    # deviation (Higher RD means lower impact)
    reduce_impact = player_rating.reduce_impact(opponent_rating.std)
    expected_outcome = player_rating.expected_outcome(opponent_rating)
    skill_improvement = reduce_impact * (
        match_outcome - expected_outcome)
    variance = reduce_impact**2 * expected_outcome * (
        1.0 - expected_outcome)

    return skill_improvement, variance


def _interaction_to_match_outcome(interaction: Interaction) -> Tuple[float]:
    if interaction.outcomes[0] > interaction.outcomes[1]:
        match_outcome: "tuple[float]" = (1, 0)
    elif interaction.outcomes[0] < interaction.outcomes[1]:
        match_outcome: "tuple[float]" = (0, 1)
    else:
        match_outcome: "tuple[float]" = (.5, .5)

    return match_outcome


def _improvements_from_interactions(
    players: list[str], ratings: list[GlickoRate],
    interactions: list[Interaction]
):
    skill_improvements: "list[float]" = [0. for p in players]
    skill_variance: "list[float]" = [0. for p in players]

    for interaction in interactions:
        id_player: int = players.index(interaction.players[0])
        id_opponent: int = players.index(interaction.players[1])

        match_outcome = _interaction_to_match_outcome(interaction)
        skill_improvement, variance = _compute_skill_improvement(
            match_outcome[0], ratings[id_player], ratings[id_opponent]
        )

        skill_improvements[id_player] += skill_improvement
        skill_variance[id_player] += variance

        skill_improvement, variance = _compute_skill_improvement(
            match_outcome[1], ratings[id_opponent], ratings[id_player]
        )

        skill_improvements[id_opponent] += skill_improvement
        skill_variance[id_opponent] += variance

    # Set d_squared to None if the player did not have any interaction
    for idx, (skill, var) in enumerate(
            zip(skill_improvements, skill_variance)):
        player_rating = ratings[idx]
        if var == 0.0:
            skill_variance[idx] = None
            player_rating.time_since_last_competition += 1
        else:
            skill_variance[idx] = 1 / (player_rating.q ** 2 * var)

    return skill_improvements, skill_variance  # estimated mean and variances
>>>>>>> 87f1e297


def glicko(
    players: "list[str]", interactions: "list[Interaction]",
<<<<<<< HEAD
    ratings: "list[Glicko1Rate]", uncertainty_increase: float = 34.6,
    rating_deviation_unrated: float = 350., base: float = 10.,
    spread: float = 400.
) -> "list[Glicko1Rate]":
=======
    ratings: "list[GlickoRate]", uncertainty_increase: float = 34.6,
    rating_deviation_unrated: float = 350.0, base: float = 10.0,
    spread: float = 400.0
) -> "list[GlickoRate]":
>>>>>>> 87f1e297
    """Rates players by calculating their new glicko after a set of
    interactions.

    Works for 2 players interactions, where each interaction can be
    a win (1, 0), a loss (0, 1) or a draw (0.5, 0.5). Interactions
    in different formats are converted automatically if possible.

    See also: :meth:`poprank.functional.glicko.glicko2`

    Args:
        players (list[str]): a list containing all unique player identifiers
        interactions (list[Interaction]): a list containing the interactions to
            get a rating from. Every interaction should be between exactly 2
            players.
        ratings (list[Glicko1Rate]): the initial ratings of the players.
        uncertainty_increase (float, optional): constant governing the
            increase in uncerntainty between rating periods. Defaults to 34.6.
        rating_deviation_unrated (float, optional): The rating deviation of
            unrated players. Defaults to 350.0.
        base (float, optional): Value in the logarithm for the constant q.
            Defaults to 10.0.
        spread (float, optional): Denominator in the constant q.
            Defaults to 400.0.

    Returns:
        list[Glicko1Rate]: the updated ratings of all players
    """

<<<<<<< HEAD
    # TODO: Add input checks

    new_ratings: "list[Glicko1Rate]" = []

    # Update rating deviations
    for rating in ratings:
        new_ratings.append(
            Glicko1Rate(rating.mu,
                        min(sqrt(rating.std**2 +
                                 rating.time_since_last_competition *
                                 uncertainty_increase**2),
                            rating_deviation_unrated)))
        new_ratings[-1].base = rating.base
        new_ratings[-1].spread = rating.spread
        # Implicitly reset rating time since last competition to 0

    # Calculate the variables needed to update ratings and rating deviations

    q: float = log(base)/spread
    total_games_results: "list[float]" = [0. for p in players]
    d_squared: "list[float]" = [0. for p in players]

    for interaction in interactions:
        id_player: int = players.index(interaction.players[0])
        id_opponent: int = players.index(interaction.players[1])

        # Turn interactions outcomes into the (1, 0), (0, 1), (.5, .5) format

        if interaction.outcomes[0] > interaction.outcomes[1]:
            match_outcome: "tuple[float]" = (1, 0)
        elif interaction.outcomes[0] < interaction.outcomes[1]:
            match_outcome: "tuple[float]" = (0, 1)
        else:
            match_outcome: "tuple[float]" = (.5, .5)

        # Calculate the rating adjustment for both players based on expected
        # outcome, actual outcome and rating deviation

        # Factor reducing the impact of games based on opponent rating
        # deviation (Higher RD means lower impact)
        reduce_impact_player: float = \
            Glicko1Rate.reduce_impact(new_ratings[id_opponent].std, q)
        reduce_impact_opponent: float = \
            Glicko1Rate.reduce_impact(new_ratings[id_player].std, q)

        expected_outcome_player: float = \
            new_ratings[id_player].expected_outcome(
                new_ratings[id_opponent])
        expected_outcome_opponent: float = \
            new_ratings[id_opponent].expected_outcome(
                new_ratings[id_player])

        total_games_results[id_player] += reduce_impact_player * \
            (match_outcome[0] - expected_outcome_player)
        total_games_results[id_opponent] += reduce_impact_opponent * \
            (match_outcome[1] - expected_outcome_opponent)

        d_squared[id_player] += (reduce_impact_player**2 *
                                 expected_outcome_player *
                                 (1 - expected_outcome_player))
        d_squared[id_opponent] += (reduce_impact_opponent**2 *
                                   expected_outcome_opponent *
                                   (1 - expected_outcome_opponent))

    # Set d_squared to None if the player did not have any interaction
    for i, d in enumerate(d_squared):
        d_squared[i] = 1 / (q**2 * d) if d != 0 else None

    # Update the ratings and rating deviations

    for i, rating in enumerate(players):
        # Only update if the player had interactions
        if d_squared[i] is not None:
            new_rating: float = new_ratings[i].mu
            denominator: float = (1/new_ratings[i].std**2) + 1 / d_squared[i]
            new_rating += q/denominator * total_games_results[i]
            new_rating_deviation: float = sqrt(1/denominator)
            new_ratings[i].mu = new_rating
            new_ratings[i].std = new_rating_deviation
=======
    new_ratings: "list[GlickoRate]" = []

    # Update rating deviations
    for rating in ratings:
        default_std = min(
            sqrt(
                rating.std ** 2 +
                rating.time_since_last_competition * uncertainty_increase**2
            ),
            rating_deviation_unrated
        )
        new_ratings.append(
            GlickoRate(
                mu=rating.mu, std=default_std
            )
        )

    q: float = log(base) / spread

    skill_improvements, skill_variances = _improvements_from_interactions(
        players, new_ratings, interactions
    )

    for idx, rating in enumerate(players):
        # Only update if the player had interactions
        if skill_variances[idx] is not None:
            # NOTE: product of two Gaussians?
            new_variance = 1.0 / new_ratings[idx].std ** 2
            new_variance += 1.0 / skill_variances[idx]
            new_rating = new_ratings[idx].mu
            new_rating += q / new_variance * skill_improvements[idx]
            new_ratings[idx].mu = new_rating
            new_ratings[idx].std = sqrt(1.0 / new_variance)
>>>>>>> 87f1e297

    return new_ratings


def glicko2(
    players: "list[str]", interactions: "list[Interaction]",
<<<<<<< HEAD
    ratings: "list[Glicko2Rate]", rating_deviation_unrated: float = 350.,
    volatility_constraint: float = .5, epsilon: float = 1e-6,
    unrated_player_rate: float = 1500., conversion_std: float = 173.7178
=======
    ratings: "list[Glicko2Rate]", rating_deviation_unrated: float = 350.0,
    volatility_constraint: float = 0.5, epsilon: float = 1e-6,
    unrated_player_rate: float = 1500.0, conversion_std: float = 173.7178
>>>>>>> 87f1e297
) -> "list[Glicko2Rate]":

    """Rates players by calculating their new glicko2 after a set of
    interactions.

    Works for 2 players interactions, where each interaction can be
    a win (1, 0), a loss (0, 1) or a draw (0.5, 0.5). Interactions
    in different formats are converted automatically if possible.

    See also: :meth:`poprank.functional.glicko.glicko`

    Args:
        players (list[str]): a list containing all unique player identifiers
        interactions (list[Interaction]): a list containing the interactions to
            get a rating from. Every interaction should be between exactly 2
            players.
        ratings (list[Glicko2Rate]): the initial ratings of the players.
        RD_unrated (float, optional): The rating deviation of unrated players.
            Defaults to 350.0.
        tau (float, optional): Constant constraining the volatility over time.
            Defaults to 0.5.
        epsilon (float, optional): treshold of tolerance for the iterative
            algorithm. Defaults to 1e-6.
        new_player_rate (float, optional): rating for new players.
            Defaults to 1500.0.
        conversion_var (float): conversion factor between normal and glicko2
            scale. Defaults to 173.7178.

    Returns:
        list[Glicko2Rate]: the updated ratings of all players
    """

<<<<<<< HEAD
    # TODO: Add input checks
    
    def f(x: float, volatility: float, delta: float,
          std: float, v: float, tau: float) -> float:
        a = (1/2) * (exp(x)*(delta**2 - std**2 - v - exp(x)) /
                     (std**2 + v + exp(x))**2)
        b = (x - log(volatility**2))/tau**2
        return a - b

    # Convert the ratings into Glicko-2 scale
    new_ratings: "list[Glicko2Rate]" = deepcopy(ratings)
    for r in new_ratings:
        r.mu = (r.mu - unrated_player_rate)/conversion_std
        r.std = r.std/conversion_std
    """new_ratings = [r._replace(mu=(r.mu - unrated_player_rate)/conversion_std,
                              std=r.std/conversion_std) for r in new_ratings]"""

    # Initialize values
    variance: "list[float]" = [0. for p in players]
    estimated_improvement: "list[float]" = [0. for p in players]
    sum_match: "list[float]" = [0. for p in players]

    for interaction in interactions:
        id_player: int = players.index(interaction.players[0])
        id_opponent: int = players.index(interaction.players[1])

        # Convert outcomes into (1, 0), (0, 1), (.5, .5) format
        if interaction.outcomes[0] > interaction.outcomes[1]:
            match_outcome: "tuple[float]" = (1, 0)
        elif interaction.outcomes[0] < interaction.outcomes[1]:
            match_outcome: "tuple[float]" = (0, 1)
        else:
            match_outcome: "tuple[float]" = (.5, .5)

        reduce_impact_player: float = \
            Glicko2Rate.reduce_impact(new_ratings[id_opponent].std)
        reduce_impact_opponent: float = \
            Glicko2Rate.reduce_impact(new_ratings[id_player].std)

        expected_outcome_player: float = \
            new_ratings[id_player].expected_outcome(
                new_ratings[id_opponent])
        expected_outcome_opponent: float = \
            new_ratings[id_opponent].expected_outcome(
                new_ratings[id_player])

        variance[id_player] += (reduce_impact_player**2) * \
            expected_outcome_player * (1 - expected_outcome_player)
        variance[id_opponent] += (reduce_impact_opponent**2) * \
            expected_outcome_opponent * (1 - expected_outcome_opponent)

        sum_match[id_player] += reduce_impact_player * \
            (match_outcome[0] - expected_outcome_player)
        sum_match[id_opponent] += reduce_impact_opponent * \
            (match_outcome[1] - expected_outcome_opponent)

    # Set variance to -1 for players that did not have any match
    variance = [1/x if x != 0 else -1 for x in variance]
    estimated_improvement = [a*b for a, b in zip(variance, sum_match)]

    for i, rating in enumerate(new_ratings):

        # Set initial values for iterative algorithm
        alpha: float = log(rating.volatility ** 2)

        if estimated_improvement[i]**2 > rating_deviation_unrated**2 + \
           variance[i]:
            b: float = log(estimated_improvement[i]**2 -
                           rating_deviation_unrated**2 -
                           variance[i])
=======
    def estimate_volatility(
        rating: Glicko2Rate, improvement: float, variance: float
    ):
        # Step 5: determine new volatility value using Illinois algorithm
        def f(x: float, volatility: float, delta: float,
              std: float, v: float, tau: float) -> float:
            a = exp(x)*(delta**2 - std**2 - v - exp(x)) / (std**2 + v + exp(x))**2
            a *= 0.5
            b = (x - log(volatility**2)) / tau**2
            return a - b

        alpha: float = log(rating.volatility ** 2)
        if improvement**2 > rating_deviation_unrated**2 + variance:
            b: float = log(
                improvement**2 - rating_deviation_unrated**2 - variance)
>>>>>>> 87f1e297
        else:
            k: int = 1
            while f(alpha - k * sqrt(volatility_constraint ** 2),
                    rating.volatility,
<<<<<<< HEAD
                    estimated_improvement[i], rating.std, variance[i],
=======
                    improvement, rating.std, variance,
>>>>>>> 87f1e297
                    volatility_constraint) < 0:
                k += 1
            b: float = alpha - k * sqrt(volatility_constraint**2)

<<<<<<< HEAD
        fa: float = f(alpha, rating.volatility, estimated_improvement[i],
                      rating.std, variance[i], volatility_constraint)
        fb: float = f(b, rating.volatility, estimated_improvement[i],
                      rating.std, variance[i], volatility_constraint)
=======
        fa: float = f(
            alpha, rating.volatility, improvement,
            rating.std, variance, volatility_constraint
        )
        fb: float = f(
            b, rating.volatility, improvement,
            rating.std, variance, volatility_constraint
        )
>>>>>>> 87f1e297

        # Iterate

        while abs(b - alpha) > epsilon:
            c: float = alpha + (alpha - b) * fa / (fb - fa)
<<<<<<< HEAD
            fc: float = f(c, rating.volatility, estimated_improvement[i],
                          rating.std, variance[i], volatility_constraint)
=======
            fc: float = f(
                c, rating.volatility, improvement,
                rating.std, variance, volatility_constraint
            )
>>>>>>> 87f1e297

            if fc * fb < 0:
                alpha, fa = b, fb
            else:
                fa /= 2

            b, fb = c, fc

<<<<<<< HEAD
        new_volatility: float = exp(alpha/2)
        estimated_std: float = sqrt(rating.std ** 2 + new_volatility**2)

        # If the player did not play during this rating period
        if variance[i] == -1:
            new_std: float = estimated_std
            new_mu = rating.mu
            new_volatility = rating.volatility
        else:
            new_std: float = 1 / sqrt(1/estimated_std**2 + 1/variance[i])
            new_mu: float = rating.mu + new_std**2 * sum_match[i]

        new_ratings[i].volatility = new_volatility
        new_ratings[i].mu = new_mu * conversion_std + unrated_player_rate
        new_ratings[i].std = new_std * conversion_std
=======
        return exp(0.5 * alpha)

    # Convert the ratings into Glicko-2 scale
    new_ratings = [
        Glicko2Rate(
            mu=(r.mu - unrated_player_rate) / conversion_std,
            std=r.std / conversion_std)
        for r in ratings
    ]

    skill_improvements, skill_variances = _improvements_from_interactions(
        players, new_ratings, interactions
    )

    for idx, rating in enumerate(new_ratings):
        if skill_variances[idx] is None:
            # if player did not played on the interactions
            new_std = sqrt(rating.std ** 2 + rating.volatility**2)
            new_mu = rating.mu
            new_volatility = rating.volatility
        else:
            new_volatility = estimate_volatility(
                new_ratings[idx],
                improvement=skill_improvements[idx] * skill_variances[idx],
                variance=skill_variances[idx]
            )
            estimated_std: float = sqrt(rating.std ** 2 + new_volatility**2)
            new_variance = 1.0 / estimated_std**2 + 1.0 / skill_variances[idx]
            new_std = 1.0 / sqrt(new_variance)
            new_mu = rating.mu + new_std**2 * skill_improvements[idx]

        new_ratings[idx].volatility = new_volatility
        new_ratings[idx].mu = new_mu * conversion_std + unrated_player_rate
        new_ratings[idx].std = new_std * conversion_std
>>>>>>> 87f1e297

    return new_ratings<|MERGE_RESOLUTION|>--- conflicted
+++ resolved
@@ -1,9 +1,3 @@
-<<<<<<< HEAD
-from copy import deepcopy
-from math import sqrt, log, exp
-from popcore import Interaction
-from poprank import Glicko1Rate, Glicko2Rate
-=======
 from math import sqrt, log, exp
 from typing import Tuple
 from popcore import Interaction
@@ -77,22 +71,14 @@
             skill_variance[idx] = 1 / (player_rating.q ** 2 * var)
 
     return skill_improvements, skill_variance  # estimated mean and variances
->>>>>>> 87f1e297
 
 
 def glicko(
     players: "list[str]", interactions: "list[Interaction]",
-<<<<<<< HEAD
-    ratings: "list[Glicko1Rate]", uncertainty_increase: float = 34.6,
-    rating_deviation_unrated: float = 350., base: float = 10.,
-    spread: float = 400.
-) -> "list[Glicko1Rate]":
-=======
     ratings: "list[GlickoRate]", uncertainty_increase: float = 34.6,
     rating_deviation_unrated: float = 350.0, base: float = 10.0,
     spread: float = 400.0
 ) -> "list[GlickoRate]":
->>>>>>> 87f1e297
     """Rates players by calculating their new glicko after a set of
     interactions.
 
@@ -121,87 +107,6 @@
         list[Glicko1Rate]: the updated ratings of all players
     """
 
-<<<<<<< HEAD
-    # TODO: Add input checks
-
-    new_ratings: "list[Glicko1Rate]" = []
-
-    # Update rating deviations
-    for rating in ratings:
-        new_ratings.append(
-            Glicko1Rate(rating.mu,
-                        min(sqrt(rating.std**2 +
-                                 rating.time_since_last_competition *
-                                 uncertainty_increase**2),
-                            rating_deviation_unrated)))
-        new_ratings[-1].base = rating.base
-        new_ratings[-1].spread = rating.spread
-        # Implicitly reset rating time since last competition to 0
-
-    # Calculate the variables needed to update ratings and rating deviations
-
-    q: float = log(base)/spread
-    total_games_results: "list[float]" = [0. for p in players]
-    d_squared: "list[float]" = [0. for p in players]
-
-    for interaction in interactions:
-        id_player: int = players.index(interaction.players[0])
-        id_opponent: int = players.index(interaction.players[1])
-
-        # Turn interactions outcomes into the (1, 0), (0, 1), (.5, .5) format
-
-        if interaction.outcomes[0] > interaction.outcomes[1]:
-            match_outcome: "tuple[float]" = (1, 0)
-        elif interaction.outcomes[0] < interaction.outcomes[1]:
-            match_outcome: "tuple[float]" = (0, 1)
-        else:
-            match_outcome: "tuple[float]" = (.5, .5)
-
-        # Calculate the rating adjustment for both players based on expected
-        # outcome, actual outcome and rating deviation
-
-        # Factor reducing the impact of games based on opponent rating
-        # deviation (Higher RD means lower impact)
-        reduce_impact_player: float = \
-            Glicko1Rate.reduce_impact(new_ratings[id_opponent].std, q)
-        reduce_impact_opponent: float = \
-            Glicko1Rate.reduce_impact(new_ratings[id_player].std, q)
-
-        expected_outcome_player: float = \
-            new_ratings[id_player].expected_outcome(
-                new_ratings[id_opponent])
-        expected_outcome_opponent: float = \
-            new_ratings[id_opponent].expected_outcome(
-                new_ratings[id_player])
-
-        total_games_results[id_player] += reduce_impact_player * \
-            (match_outcome[0] - expected_outcome_player)
-        total_games_results[id_opponent] += reduce_impact_opponent * \
-            (match_outcome[1] - expected_outcome_opponent)
-
-        d_squared[id_player] += (reduce_impact_player**2 *
-                                 expected_outcome_player *
-                                 (1 - expected_outcome_player))
-        d_squared[id_opponent] += (reduce_impact_opponent**2 *
-                                   expected_outcome_opponent *
-                                   (1 - expected_outcome_opponent))
-
-    # Set d_squared to None if the player did not have any interaction
-    for i, d in enumerate(d_squared):
-        d_squared[i] = 1 / (q**2 * d) if d != 0 else None
-
-    # Update the ratings and rating deviations
-
-    for i, rating in enumerate(players):
-        # Only update if the player had interactions
-        if d_squared[i] is not None:
-            new_rating: float = new_ratings[i].mu
-            denominator: float = (1/new_ratings[i].std**2) + 1 / d_squared[i]
-            new_rating += q/denominator * total_games_results[i]
-            new_rating_deviation: float = sqrt(1/denominator)
-            new_ratings[i].mu = new_rating
-            new_ratings[i].std = new_rating_deviation
-=======
     new_ratings: "list[GlickoRate]" = []
 
     # Update rating deviations
@@ -235,22 +140,16 @@
             new_rating += q / new_variance * skill_improvements[idx]
             new_ratings[idx].mu = new_rating
             new_ratings[idx].std = sqrt(1.0 / new_variance)
->>>>>>> 87f1e297
 
     return new_ratings
 
 
 def glicko2(
     players: "list[str]", interactions: "list[Interaction]",
-<<<<<<< HEAD
-    ratings: "list[Glicko2Rate]", rating_deviation_unrated: float = 350.,
-    volatility_constraint: float = .5, epsilon: float = 1e-6,
-    unrated_player_rate: float = 1500., conversion_std: float = 173.7178
-=======
+
     ratings: "list[Glicko2Rate]", rating_deviation_unrated: float = 350.0,
     volatility_constraint: float = 0.5, epsilon: float = 1e-6,
     unrated_player_rate: float = 1500.0, conversion_std: float = 173.7178
->>>>>>> 87f1e297
 ) -> "list[Glicko2Rate]":
 
     """Rates players by calculating their new glicko2 after a set of
@@ -283,78 +182,6 @@
         list[Glicko2Rate]: the updated ratings of all players
     """
 
-<<<<<<< HEAD
-    # TODO: Add input checks
-    
-    def f(x: float, volatility: float, delta: float,
-          std: float, v: float, tau: float) -> float:
-        a = (1/2) * (exp(x)*(delta**2 - std**2 - v - exp(x)) /
-                     (std**2 + v + exp(x))**2)
-        b = (x - log(volatility**2))/tau**2
-        return a - b
-
-    # Convert the ratings into Glicko-2 scale
-    new_ratings: "list[Glicko2Rate]" = deepcopy(ratings)
-    for r in new_ratings:
-        r.mu = (r.mu - unrated_player_rate)/conversion_std
-        r.std = r.std/conversion_std
-    """new_ratings = [r._replace(mu=(r.mu - unrated_player_rate)/conversion_std,
-                              std=r.std/conversion_std) for r in new_ratings]"""
-
-    # Initialize values
-    variance: "list[float]" = [0. for p in players]
-    estimated_improvement: "list[float]" = [0. for p in players]
-    sum_match: "list[float]" = [0. for p in players]
-
-    for interaction in interactions:
-        id_player: int = players.index(interaction.players[0])
-        id_opponent: int = players.index(interaction.players[1])
-
-        # Convert outcomes into (1, 0), (0, 1), (.5, .5) format
-        if interaction.outcomes[0] > interaction.outcomes[1]:
-            match_outcome: "tuple[float]" = (1, 0)
-        elif interaction.outcomes[0] < interaction.outcomes[1]:
-            match_outcome: "tuple[float]" = (0, 1)
-        else:
-            match_outcome: "tuple[float]" = (.5, .5)
-
-        reduce_impact_player: float = \
-            Glicko2Rate.reduce_impact(new_ratings[id_opponent].std)
-        reduce_impact_opponent: float = \
-            Glicko2Rate.reduce_impact(new_ratings[id_player].std)
-
-        expected_outcome_player: float = \
-            new_ratings[id_player].expected_outcome(
-                new_ratings[id_opponent])
-        expected_outcome_opponent: float = \
-            new_ratings[id_opponent].expected_outcome(
-                new_ratings[id_player])
-
-        variance[id_player] += (reduce_impact_player**2) * \
-            expected_outcome_player * (1 - expected_outcome_player)
-        variance[id_opponent] += (reduce_impact_opponent**2) * \
-            expected_outcome_opponent * (1 - expected_outcome_opponent)
-
-        sum_match[id_player] += reduce_impact_player * \
-            (match_outcome[0] - expected_outcome_player)
-        sum_match[id_opponent] += reduce_impact_opponent * \
-            (match_outcome[1] - expected_outcome_opponent)
-
-    # Set variance to -1 for players that did not have any match
-    variance = [1/x if x != 0 else -1 for x in variance]
-    estimated_improvement = [a*b for a, b in zip(variance, sum_match)]
-
-    for i, rating in enumerate(new_ratings):
-
-        # Set initial values for iterative algorithm
-        alpha: float = log(rating.volatility ** 2)
-
-        if estimated_improvement[i]**2 > rating_deviation_unrated**2 + \
-           variance[i]:
-            b: float = log(estimated_improvement[i]**2 -
-                           rating_deviation_unrated**2 -
-                           variance[i])
-=======
     def estimate_volatility(
         rating: Glicko2Rate, improvement: float, variance: float
     ):
@@ -370,26 +197,15 @@
         if improvement**2 > rating_deviation_unrated**2 + variance:
             b: float = log(
                 improvement**2 - rating_deviation_unrated**2 - variance)
->>>>>>> 87f1e297
         else:
             k: int = 1
             while f(alpha - k * sqrt(volatility_constraint ** 2),
                     rating.volatility,
-<<<<<<< HEAD
-                    estimated_improvement[i], rating.std, variance[i],
-=======
                     improvement, rating.std, variance,
->>>>>>> 87f1e297
                     volatility_constraint) < 0:
                 k += 1
             b: float = alpha - k * sqrt(volatility_constraint**2)
 
-<<<<<<< HEAD
-        fa: float = f(alpha, rating.volatility, estimated_improvement[i],
-                      rating.std, variance[i], volatility_constraint)
-        fb: float = f(b, rating.volatility, estimated_improvement[i],
-                      rating.std, variance[i], volatility_constraint)
-=======
         fa: float = f(
             alpha, rating.volatility, improvement,
             rating.std, variance, volatility_constraint
@@ -398,21 +214,15 @@
             b, rating.volatility, improvement,
             rating.std, variance, volatility_constraint
         )
->>>>>>> 87f1e297
 
         # Iterate
 
         while abs(b - alpha) > epsilon:
             c: float = alpha + (alpha - b) * fa / (fb - fa)
-<<<<<<< HEAD
-            fc: float = f(c, rating.volatility, estimated_improvement[i],
-                          rating.std, variance[i], volatility_constraint)
-=======
             fc: float = f(
                 c, rating.volatility, improvement,
                 rating.std, variance, volatility_constraint
             )
->>>>>>> 87f1e297
 
             if fc * fb < 0:
                 alpha, fa = b, fb
@@ -421,23 +231,6 @@
 
             b, fb = c, fc
 
-<<<<<<< HEAD
-        new_volatility: float = exp(alpha/2)
-        estimated_std: float = sqrt(rating.std ** 2 + new_volatility**2)
-
-        # If the player did not play during this rating period
-        if variance[i] == -1:
-            new_std: float = estimated_std
-            new_mu = rating.mu
-            new_volatility = rating.volatility
-        else:
-            new_std: float = 1 / sqrt(1/estimated_std**2 + 1/variance[i])
-            new_mu: float = rating.mu + new_std**2 * sum_match[i]
-
-        new_ratings[i].volatility = new_volatility
-        new_ratings[i].mu = new_mu * conversion_std + unrated_player_rate
-        new_ratings[i].std = new_std * conversion_std
-=======
         return exp(0.5 * alpha)
 
     # Convert the ratings into Glicko-2 scale
@@ -472,6 +265,5 @@
         new_ratings[idx].volatility = new_volatility
         new_ratings[idx].mu = new_mu * conversion_std + unrated_player_rate
         new_ratings[idx].std = new_std * conversion_std
->>>>>>> 87f1e297
 
     return new_ratings