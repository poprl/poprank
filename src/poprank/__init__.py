--- conflicted
+++ resolved
@@ -1,11 +1,7 @@
 # flake8: noqa
 
 from .rates import (
-<<<<<<< HEAD
-    Rate, Gaussian, RateModule, EloRate, Glicko1Rate, Glicko2Rate
-=======
-    Rate, RateModule, EloRate, GlickoRate, Glicko2Rate
->>>>>>> 7ef823f1
+    Rate, Gaussian, RateModule, EloRate, GlickoRate, Glicko2Rate
 )
 from .alpharank import AlphaRank
 from .bradleyterry import BradleyTerry
