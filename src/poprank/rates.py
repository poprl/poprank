<<<<<<< HEAD
from math import sqrt, log, exp, pi
from scipy.stats import norm
=======
from dataclasses import dataclass
from math import sqrt, log, pi, e
>>>>>>> 87f1e297
from abc import (
    ABC, abstractmethod
)
from typing import Any
<<<<<<< HEAD
from dataclasses import dataclass
=======
>>>>>>> 87f1e297

INF: float = float("inf")

<<<<<<< HEAD

@dataclass
class Rate:
    """Canonical representation of a gaussian

    Attributes:
        mu (float): Mean
        std (float): Standard deviation"""
    __mu: float
    __std: float

    def __init__(self, mu: float = 0, std: float = 1):
        self.__mu = mu
        self.__std = std
=======
def _sigmoid(x: float, base: float, spread: float) -> float:
    return (1.0 + base ** (x / spread)) ** -1


@dataclass
class Rate:
    mu: float
    std: float
>>>>>>> 87f1e297

    def sample(self) -> float:
        pass

<<<<<<< HEAD
    @property
    def mu(self) -> float:
        return self.__mu

    @mu.setter
    def mu(self, value) -> None:
        self.__mu = value

    @property
    def std(self) -> float:
        return self.__std

    @std.setter
    def std(self, value) -> None:
        self.__std = value

    def expected_outcome(self, opponent: "Rate"):
        """probability that player rate > opponent rate given both
        distributions"""
        mean = self.mu - opponent.mu
        standard_dev = sqrt(self.std**2 + opponent.std**2)
        return 1 - norm.cdf(x=0, loc=mean, scale=standard_dev)


@dataclass
class Gaussian(Rate):
    """Alternative representation of a gaussian

    Attributes:
        pi (float): Precision, the inverse of the variance
        tau (float): Precision adjusted mean: precision times mean"""
    __pi: float
    __tau: float

    def __init__(self, mu: float = None, std: float = None,
                 pi: float = 0., tau: float = 0.):
        if mu is not None:  # Note: sigma should be nonzero
            pi = std ** -2
            tau = pi * mu
        self.__pi = pi
        self.__tau = tau

    @property
    def pi(self) -> float:
        return self.__pi

    @pi.setter
    def pi(self, value) -> None:
        self.__pi = value

    @property
    def tau(self) -> float:
        return self.__tau

    @tau.setter
    def tau(self, value) -> None:
        self.__tau = value

    @property
    def mu(self) -> float:
        """A property which returns the mean."""
        return self.pi and self.tau / self.pi

    @mu.setter
    def mu(self, value) -> None:
        self.__tau = self.__pi * value

    @property
    def std(self) -> float:
        return sqrt(1. / self.__pi)

    @std.setter
    def std(self, value) -> None:
        self.__tau /= self.__pi
        self.__pi = 1. / value ** 2
        self.__tau *= self.__pi

    def __mul__(self, other: "Gaussian") -> "Gaussian":
        """Multiplication between two Gaussians"""
        pi, tau = self.pi + other.pi, self.tau + other.tau
        return Gaussian(pi=pi, tau=tau)

    def __truediv__(self, other: "Gaussian") -> "Gaussian":
        """Division between two Gaussians"""
        pi, tau = self.pi - other.pi, self.tau - other.tau
        return Gaussian(pi=pi, tau=tau)
=======
    @abstractmethod
    def expected_outcome(self, opponent_rate: 'Rate') -> float:
        raise NotImplementedError()

    def __lt__(self, other: 'Rate') -> bool:
        # TODO: is this right?
        return self.mu < other.mu
>>>>>>> 87f1e297


class RateModule(ABC):
    """_summary_

    Args:
        ABC (_type_): _description_
    """
    def __init__(self) -> None:
        super().__init__()

    def __call__(
        self,
        *args: Any,
        **kwds: Any
    ) -> Any:
        self._rate()

    @abstractmethod
    def _rate(self):
        raise NotImplementedError()


class EloRate(Rate):
    """Elo rating

    Args:
        base (float): base of the exponent in the elo for__mula
        spread (float): divisor of the exponent in the elo for__mula
    Methods:
        expected_outcome(opponent_elo: Rate) -> float: Return the probability
            of winning against an opponent of the specified elo
    """
    base: float = 10.  # the 10 in 10**(RA/400)
    spread: float = 400.  # the 400 in 10**(RA/400)

    def __init__(self, mu: float = 1000., std: float = 200,
                 base: float = 10., spread: float = 400.):
        self.base = base
        self.spread = spread
        super().__init__(mu=mu, std=std)

    def expected_outcome(self, opponent_elo: "EloRate") -> float:
        """Return the probability of winning against an opponent of the
        specified elo

        Uses the elo for__mula with self.base and self.spread substituted

        Args:
            opponent_elo (Rate): the elo of the opponent"""
        if not isinstance(opponent_elo, EloRate):
            raise TypeError("opponent_elo should be of type EloRate")
        skill_difference = opponent_elo.mu - self.mu
        # return 1.0 / (1.0 + self.base**(skill_difference / self.spread))
        return _sigmoid(skill_difference, base=self.base, spread=self.spread)

    @property
    def q(self):
        return log(self.base) / self.spread


class GlickoRate(EloRate):
    """Glicko rating"""

    time_since_last_competition: int = 0

    def reduce_impact(self, RD_i: float) -> float:
        """Originally g(RDi), reduced the impact of a game based on the
        opponent's rating_deviation

        Args:
            RD_i (float): Rating deviation of the opponent
            q (float): Q constant. Typically ln(10)/400 in glicko1
                but equal to 1 for glicko2
        """
        return 1 / sqrt(1 + (3 * (self.q**2) * (RD_i**2)) / (pi**2))

    def expected_outcome(self, opponent_glicko: "GlickoRate") -> float:
        """Calculate the expected outcome of a match in the glicko1 system"""
        if not isinstance(opponent_glicko, GlickoRate):
            raise TypeError("opponent_glicko should be of type Glicko1Rate")

        # g_RD_i on the Glicko paper
        impact_scale = self.reduce_impact(opponent_glicko.std)
        skill_difference = opponent_glicko.mu - self.mu

        return _sigmoid(
            impact_scale * skill_difference, self.base, self.spread)


<<<<<<< HEAD
        return 1./(1.+self.base**((opponent_elo.mu - self.mu)/self.spread))


class Glicko1Rate(EloRate):
    """Glicko rating"""
    time_since_last_competition: int = 0

    def __init__(self, mu: float = 1500, std: float = 350,
                 time_since_lats_competition: float = 0, base: float = 10.,
                 spread: float = 400.):
        self.time_since_last_competition = time_since_lats_competition
        super().__init__(mu=mu, std=std, base=base, spread=spread)

    @staticmethod
    def reduce_impact(RD_i: float, q: float) -> float:
        """Originally g(RDi), reduced the impact of a game based on the
        opponent's rating_deviation

        Args:
            RD_i (float): Rating deviation of the opponent
            q (float): Q constant. Typically ln(10)/400 in glicko1
                but equal to 1 for glicko2
        """
        return 1 / sqrt(1 + (3 * (q**2) * (RD_i**2)) / (pi**2))

    def expected_outcome(self, opponent_glicko: "Glicko1Rate"):
        """Calculate the expected outcome of a match in the glicko1 system"""
        g_RD_i = Glicko1Rate.reduce_impact(opponent_glicko.std,
                                           log(self.base) /
                                           self.spread)
        return 1 / (1 + self.base ** (g_RD_i * (self.mu - opponent_glicko.mu)
                                      / (-1 * self.spread)))


class Glicko2Rate(EloRate):
    """Glicko rating"""
    time_since_last_competition: int = 0
    volatility: float = 0.06

    def __init__(self, mu: float = 1500, std: float = 350,
                 time_since_last_competition: float = 0,
                 volatility: float = 0.06, base: float = 10.,
                 spread: float = 400.):
        self.time_since_last_competition = time_since_last_competition
        self.volatility = volatility
        super().__init__(mu=mu, std=std, base=base, spread=spread)

    @staticmethod
    def reduce_impact(RD_i: float) -> float:
        """Originally g(RDi), reduced the impact of a game based on the
        opponent's rating_deviation

        Args:
            RD_i (float): Rating deviation of the opponent
            q (float): Q constant. Typically ln(10)/400 in glicko1
                but equal to 1 for glicko2
        """
        return 1 / sqrt(1 + (3 * (RD_i**2)) / (pi**2))

    def expected_outcome(self, opponent_glicko: "Glicko2Rate"):
        """Calculate the expected outcome of a match in the glicko2 system"""
        return 1 / (1 + exp(-1 *
                            Glicko2Rate.reduce_impact(opponent_glicko.std) *
                            (self.mu - opponent_glicko.mu)))
=======
class Glicko2Rate(GlickoRate):
    """Glicko rating"""
    base: float = e
    spread: float = 1.0
    time_since_last_competition: int = 0
    volatility: float = 0.06
>>>>>>> 87f1e297
<|MERGE_RESOLUTION|>--- conflicted
+++ resolved
@@ -1,23 +1,17 @@
-<<<<<<< HEAD
-from math import sqrt, log, exp, pi
+
 from scipy.stats import norm
-=======
 from dataclasses import dataclass
 from math import sqrt, log, pi, e
->>>>>>> 87f1e297
 from abc import (
     ABC, abstractmethod
 )
 from typing import Any
-<<<<<<< HEAD
-from dataclasses import dataclass
-=======
->>>>>>> 87f1e297
 
 INF: float = float("inf")
 
-<<<<<<< HEAD
-
+def _sigmoid(x: float, base: float, spread: float) -> float:
+    return (1.0 + base ** (x / spread)) ** -1
+  
 @dataclass
 class Rate:
     """Canonical representation of a gaussian
@@ -31,21 +25,10 @@
     def __init__(self, mu: float = 0, std: float = 1):
         self.__mu = mu
         self.__std = std
-=======
-def _sigmoid(x: float, base: float, spread: float) -> float:
-    return (1.0 + base ** (x / spread)) ** -1
-
-
-@dataclass
-class Rate:
-    mu: float
-    std: float
->>>>>>> 87f1e297
 
     def sample(self) -> float:
         pass
 
-<<<<<<< HEAD
     @property
     def mu(self) -> float:
         return self.__mu
@@ -132,7 +115,7 @@
         """Division between two Gaussians"""
         pi, tau = self.pi - other.pi, self.tau - other.tau
         return Gaussian(pi=pi, tau=tau)
-=======
+      
     @abstractmethod
     def expected_outcome(self, opponent_rate: 'Rate') -> float:
         raise NotImplementedError()
@@ -140,7 +123,6 @@
     def __lt__(self, other: 'Rate') -> bool:
         # TODO: is this right?
         return self.mu < other.mu
->>>>>>> 87f1e297
 
 
 class RateModule(ABC):
@@ -231,76 +213,9 @@
             impact_scale * skill_difference, self.base, self.spread)
 
 
-<<<<<<< HEAD
-        return 1./(1.+self.base**((opponent_elo.mu - self.mu)/self.spread))
-
-
-class Glicko1Rate(EloRate):
-    """Glicko rating"""
-    time_since_last_competition: int = 0
-
-    def __init__(self, mu: float = 1500, std: float = 350,
-                 time_since_lats_competition: float = 0, base: float = 10.,
-                 spread: float = 400.):
-        self.time_since_last_competition = time_since_lats_competition
-        super().__init__(mu=mu, std=std, base=base, spread=spread)
-
-    @staticmethod
-    def reduce_impact(RD_i: float, q: float) -> float:
-        """Originally g(RDi), reduced the impact of a game based on the
-        opponent's rating_deviation
-
-        Args:
-            RD_i (float): Rating deviation of the opponent
-            q (float): Q constant. Typically ln(10)/400 in glicko1
-                but equal to 1 for glicko2
-        """
-        return 1 / sqrt(1 + (3 * (q**2) * (RD_i**2)) / (pi**2))
-
-    def expected_outcome(self, opponent_glicko: "Glicko1Rate"):
-        """Calculate the expected outcome of a match in the glicko1 system"""
-        g_RD_i = Glicko1Rate.reduce_impact(opponent_glicko.std,
-                                           log(self.base) /
-                                           self.spread)
-        return 1 / (1 + self.base ** (g_RD_i * (self.mu - opponent_glicko.mu)
-                                      / (-1 * self.spread)))
-
-
-class Glicko2Rate(EloRate):
-    """Glicko rating"""
-    time_since_last_competition: int = 0
-    volatility: float = 0.06
-
-    def __init__(self, mu: float = 1500, std: float = 350,
-                 time_since_last_competition: float = 0,
-                 volatility: float = 0.06, base: float = 10.,
-                 spread: float = 400.):
-        self.time_since_last_competition = time_since_last_competition
-        self.volatility = volatility
-        super().__init__(mu=mu, std=std, base=base, spread=spread)
-
-    @staticmethod
-    def reduce_impact(RD_i: float) -> float:
-        """Originally g(RDi), reduced the impact of a game based on the
-        opponent's rating_deviation
-
-        Args:
-            RD_i (float): Rating deviation of the opponent
-            q (float): Q constant. Typically ln(10)/400 in glicko1
-                but equal to 1 for glicko2
-        """
-        return 1 / sqrt(1 + (3 * (RD_i**2)) / (pi**2))
-
-    def expected_outcome(self, opponent_glicko: "Glicko2Rate"):
-        """Calculate the expected outcome of a match in the glicko2 system"""
-        return 1 / (1 + exp(-1 *
-                            Glicko2Rate.reduce_impact(opponent_glicko.std) *
-                            (self.mu - opponent_glicko.mu)))
-=======
 class Glicko2Rate(GlickoRate):
     """Glicko rating"""
     base: float = e
     spread: float = 1.0
     time_since_last_competition: int = 0
-    volatility: float = 0.06
->>>>>>> 87f1e297
+    volatility: float = 0.06