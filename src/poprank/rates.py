<<<<<<< HEAD
from math import sqrt, log, exp, pi
from scipy.stats import norm
=======
from dataclasses import dataclass
from math import sqrt, log, pi, e
>>>>>>> 7ef823f1
from abc import (
    ABC, abstractmethod
)
from typing import Any
<<<<<<< HEAD
from dataclasses import dataclass
=======
>>>>>>> 7ef823f1

INF: float = float("inf")

<<<<<<< HEAD

@dataclass
class Rate:
    """Canonical representation of a gaussian

    Attributes:
        mu (float): Mean
        std (float): Standard deviation"""
    __mu: float
    __std: float

    def __init__(self, mu: float = 0, std: float = 1):
        self.__mu = mu
        self.__std = std
=======
def _sigmoid(x: float, base: float, spread: float) -> float:
    return (1.0 + base ** (x / spread)) ** -1


@dataclass
class Rate:
    mu: float
    std: float
>>>>>>> 7ef823f1

    def sample(self) -> float:
        pass

<<<<<<< HEAD
    @property
    def mu(self) -> float:
        return self.__mu

    @mu.setter
    def mu(self, value) -> None:
        self.__mu = value

    @property
    def std(self) -> float:
        return self.__std

    @std.setter
    def std(self, value) -> None:
        self.__std = value

    def expected_outcome(self, opponent: "Rate"):
        """probability that player rate > opponent rate given both
        distributions"""
        mean = self.mu - opponent.mu
        standard_dev = sqrt(self.std**2 + opponent.std**2)
        return 1 - norm.cdf(x=0, loc=mean, scale=standard_dev)


@dataclass
class Gaussian(Rate):
    """Alternative representation of a gaussian

    Attributes:
        pi (float): Precision, the inverse of the variance
        tau (float): Precision adjusted mean: precision times mean"""
    __pi: float
    __tau: float

    def __init__(self, mu: float = None, std: float = None,
                 pi: float = 0., tau: float = 0.):
        if mu is not None:  # Note: sigma should be nonzero
            pi = std ** -2
            tau = pi * mu
        self.__pi = pi
        self.__tau = tau

    @property
    def pi(self) -> float:
        return self.__pi

    @pi.setter
    def pi(self, value) -> None:
        self.__pi = value

    @property
    def tau(self) -> float:
        return self.__tau

    @tau.setter
    def tau(self, value) -> None:
        self.__tau = value

    @property
    def mu(self) -> float:
        """A property which returns the mean."""
        return self.pi and self.tau / self.pi

    @mu.setter
    def mu(self, value) -> None:
        self.__tau = self.__pi * value

    @property
    def std(self) -> float:
        return sqrt(1. / self.__pi)

    @std.setter
    def std(self, value) -> None:
        self.__tau /= self.__pi
        self.__pi = 1. / value ** 2
        self.__tau *= self.__pi

    def __mul__(self, other: "Gaussian") -> "Gaussian":
        """Multiplication between two Gaussians"""
        pi, tau = self.pi + other.pi, self.tau + other.tau
        return Gaussian(pi=pi, tau=tau)

    def __truediv__(self, other: "Gaussian") -> "Gaussian":
        """Division between two Gaussians"""
        pi, tau = self.pi - other.pi, self.tau - other.tau
        return Gaussian(pi=pi, tau=tau)
=======
    @abstractmethod
    def expected_outcome(self, opponent_rate: 'Rate') -> float:
        raise NotImplementedError()

    def __lt__(self, other: 'Rate') -> bool:
        # TODO: is this right?
        return self.mu < other.mu
>>>>>>> 7ef823f1


class RateModule(ABC):
    """_summary_

    Args:
        ABC (_type_): _description_
    """
    def __init__(self) -> None:
        super().__init__()

    def __call__(
        self,
        *args: Any,
        **kwds: Any
    ) -> Any:
        self._rate()

    @abstractmethod
    def _rate(self):
        raise NotImplementedError()


class EloRate(Rate):
    """Elo rating

    Args:
        base (float): base of the exponent in the elo for__mula
        spread (float): divisor of the exponent in the elo for__mula
    Methods:
        expected_outcome(opponent_elo: Rate) -> float: Return the probability
            of winning against an opponent of the specified elo
    """
    base: float = 10.  # the 10 in 10**(RA/400)
    spread: float = 400.  # the 400 in 10**(RA/400)

    def __init__(self, mu: float = 1000., std: float = 200,
                 base: float = 10., spread: float = 400.):
        self.base = base
        self.spread = spread
        super().__init__(mu=mu, std=std)

    def expected_outcome(self, opponent_elo: "EloRate") -> float:
        """Return the probability of winning against an opponent of the
        specified elo

        Uses the elo for__mula with self.base and self.spread substituted

        Args:
            opponent_elo (Rate): the elo of the opponent"""
        if not isinstance(opponent_elo, EloRate):
            raise TypeError("opponent_elo should be of type EloRate")
        skill_difference = opponent_elo.mu - self.mu
        # return 1.0 / (1.0 + self.base**(skill_difference / self.spread))
        return _sigmoid(skill_difference, base=self.base, spread=self.spread)

    @property
    def q(self):
        return log(self.base) / self.spread


class GlickoRate(EloRate):
    """Glicko rating"""

    time_since_last_competition: int = 0

<<<<<<< HEAD
    def __init__(self, mu: float = 1500, std: float = 350,
                 time_since_lats_competition: float = 0, base: float = 10.,
                 spread: float = 400.):
        self.time_since_last_competition = time_since_lats_competition
        super().__init__(mu=mu, std=std, base=base, spread=spread)

    @staticmethod
    def reduce_impact(RD_i: float, q: float) -> float:
=======
    def reduce_impact(self, RD_i: float) -> float:
>>>>>>> 7ef823f1
        """Originally g(RDi), reduced the impact of a game based on the
        opponent's rating_deviation

        Args:
            RD_i (float): Rating deviation of the opponent
            q (float): Q constant. Typically ln(10)/400 in glicko1
                but equal to 1 for glicko2
        """
        return 1 / sqrt(1 + (3 * (self.q**2) * (RD_i**2)) / (pi**2))

    def expected_outcome(self, opponent_glicko: "GlickoRate") -> float:
        """Calculate the expected outcome of a match in the glicko1 system"""
        if not isinstance(opponent_glicko, GlickoRate):
            raise TypeError("opponent_glicko should be of type Glicko1Rate")

        # g_RD_i on the Glicko paper
        impact_scale = self.reduce_impact(opponent_glicko.std)
        skill_difference = opponent_glicko.mu - self.mu

        return _sigmoid(
            impact_scale * skill_difference, self.base, self.spread)

<<<<<<< HEAD
    def __init__(self, mu: float = 1500, std: float = 350,
                 time_since_last_competition: float = 0,
                 volatility: float = 0.06, base: float = 10.,
                 spread: float = 400.):
        self.time_since_last_competition = time_since_last_competition
        self.volatility = volatility
        super().__init__(mu=mu, std=std, base=base, spread=spread)

    @staticmethod
    def reduce_impact(RD_i: float) -> float:
        """Originally g(RDi), reduced the impact of a game based on the
        opponent's rating_deviation
=======
>>>>>>> 7ef823f1

class Glicko2Rate(GlickoRate):
    """Glicko rating"""
    base: float = e
    spread: float = 1.0
    time_since_last_competition: int = 0
    volatility: float = 0.06<|MERGE_RESOLUTION|>--- conflicted
+++ resolved
@@ -1,22 +1,15 @@
-<<<<<<< HEAD
-from math import sqrt, log, exp, pi
-from scipy.stats import norm
-=======
 from dataclasses import dataclass
 from math import sqrt, log, pi, e
->>>>>>> 7ef823f1
+from scipy.stats import norm
 from abc import (
     ABC, abstractmethod
 )
 from typing import Any
-<<<<<<< HEAD
-from dataclasses import dataclass
-=======
->>>>>>> 7ef823f1
-
-INF: float = float("inf")
-
-<<<<<<< HEAD
+
+
+def _sigmoid(x: float, base: float, spread: float) -> float:
+    return (1.0 + base ** (x / spread)) ** -1
+
 
 @dataclass
 class Rate:
@@ -31,21 +24,14 @@
     def __init__(self, mu: float = 0, std: float = 1):
         self.__mu = mu
         self.__std = std
-=======
-def _sigmoid(x: float, base: float, spread: float) -> float:
-    return (1.0 + base ** (x / spread)) ** -1
-
-
-@dataclass
-class Rate:
-    mu: float
-    std: float
->>>>>>> 7ef823f1
 
     def sample(self) -> float:
         pass
 
-<<<<<<< HEAD
+    def __lt__(self, other: 'Rate') -> bool:
+        # TODO: is this right?
+        return self.mu < other.mu
+
     @property
     def mu(self) -> float:
         return self.__mu
@@ -62,6 +48,7 @@
     def std(self, value) -> None:
         self.__std = value
 
+    @abstractmethod
     def expected_outcome(self, opponent: "Rate"):
         """probability that player rate > opponent rate given both
         distributions"""
@@ -132,15 +119,6 @@
         """Division between two Gaussians"""
         pi, tau = self.pi - other.pi, self.tau - other.tau
         return Gaussian(pi=pi, tau=tau)
-=======
-    @abstractmethod
-    def expected_outcome(self, opponent_rate: 'Rate') -> float:
-        raise NotImplementedError()
-
-    def __lt__(self, other: 'Rate') -> bool:
-        # TODO: is this right?
-        return self.mu < other.mu
->>>>>>> 7ef823f1
 
 
 class RateModule(ABC):
@@ -168,8 +146,8 @@
     """Elo rating
 
     Args:
-        base (float): base of the exponent in the elo for__mula
-        spread (float): divisor of the exponent in the elo for__mula
+        base (float): base of the exponent in the elo formula
+        spread (float): divisor of the exponent in the elo formula
     Methods:
         expected_outcome(opponent_elo: Rate) -> float: Return the probability
             of winning against an opponent of the specified elo
@@ -177,17 +155,11 @@
     base: float = 10.  # the 10 in 10**(RA/400)
     spread: float = 400.  # the 400 in 10**(RA/400)
 
-    def __init__(self, mu: float = 1000., std: float = 200,
-                 base: float = 10., spread: float = 400.):
-        self.base = base
-        self.spread = spread
-        super().__init__(mu=mu, std=std)
-
     def expected_outcome(self, opponent_elo: "EloRate") -> float:
         """Return the probability of winning against an opponent of the
         specified elo
 
-        Uses the elo for__mula with self.base and self.spread substituted
+        Uses the elo formula with self.base and self.spread substituted
 
         Args:
             opponent_elo (Rate): the elo of the opponent"""
@@ -207,18 +179,7 @@
 
     time_since_last_competition: int = 0
 
-<<<<<<< HEAD
-    def __init__(self, mu: float = 1500, std: float = 350,
-                 time_since_lats_competition: float = 0, base: float = 10.,
-                 spread: float = 400.):
-        self.time_since_last_competition = time_since_lats_competition
-        super().__init__(mu=mu, std=std, base=base, spread=spread)
-
-    @staticmethod
-    def reduce_impact(RD_i: float, q: float) -> float:
-=======
     def reduce_impact(self, RD_i: float) -> float:
->>>>>>> 7ef823f1
         """Originally g(RDi), reduced the impact of a game based on the
         opponent's rating_deviation
 
@@ -241,21 +202,6 @@
         return _sigmoid(
             impact_scale * skill_difference, self.base, self.spread)
 
-<<<<<<< HEAD
-    def __init__(self, mu: float = 1500, std: float = 350,
-                 time_since_last_competition: float = 0,
-                 volatility: float = 0.06, base: float = 10.,
-                 spread: float = 400.):
-        self.time_since_last_competition = time_since_last_competition
-        self.volatility = volatility
-        super().__init__(mu=mu, std=std, base=base, spread=spread)
-
-    @staticmethod
-    def reduce_impact(RD_i: float) -> float:
-        """Originally g(RDi), reduced the impact of a game based on the
-        opponent's rating_deviation
-=======
->>>>>>> 7ef823f1
 
 class Glicko2Rate(GlickoRate):
     """Glicko rating"""
